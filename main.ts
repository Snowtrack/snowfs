/* eslint-disable max-len */
import * as fse from 'fs-extra';

import {
  isAbsolute, join, resolve, relative,
} from 'path';

import * as readline from 'readline';
import { Index } from './src/index';
import { Commit } from './src/commit';
import { Reference } from './src/reference';
import {
  StatusEntry, FILTER, Repository, RESET,
} from './src/repository';
import { TreeDir, TreeFile } from './src/treedir';

const program = require('commander');
const chalk = require('chalk');

function fileMatch(relFilepath: string, relCwd: string, pathPattern: string): boolean {
  return pathPattern === '*' || (pathPattern === '.' && relFilepath.startsWith(relCwd)) || pathPattern === relative(relCwd, relFilepath);
}

/**
 * Helper function for additional parsing options. Some CLI commands support passing information
 * through stdin or a text-file (e.g. --user-data for commits). If the passed options object
 * contains 'input', the options can be loaded from a stdin, otherwise the value is treated as
 * a filepath. The content is extracted from the source and applied on top of the 'opts' object.
 *
 * Example:
 *    --cmd-arg1: can,be,multiple\nlines\r\n\r\n\r\n\r\n
 *    --cmd-arg2: random-value
 *
 * '\r\n\r\n\r\n\r\n' is the delimiter between the passed arguments.
 * The payload of the argument must not contain the delimiter, otherwise an error will occur.
 *
 * @param opts      Options passed from the commander.
 * @return          New options object.
 */
async function parseOptions(opts: any) {
  let tmp: string;
  if (opts.input) {
    if (opts.input === 'stdin') {
      const rl = readline.createInterface({
        input: process.stdin,
        output: process.stdout,
      });
      let res: string;

      rl.question(' ', (answer: string) => {
        res = answer;
        rl.close();
      });

      tmp = await new Promise<string>((resolve, reject) => {
        rl.on('close', () => {
          resolve(res);
        });
      });
    } else { // else assumes it is a file-path
      const buf: Buffer = fse.readFileSync(opts.input);
      tmp = buf.toString();
    }
  } else {
    // no --input set, simply use the options from the command-line
    return opts;
  }

  const splitOpts: string[] = tmp.split('\r\n\r\n\r\n\r\n');
  for (const splitOpt of splitOpts) {
    if (!splitOpt.startsWith('--')) {
      throw new Error("option must start with '--', e.g. --option: value");
    }

    // '--option:'
    const parsed = splitOpt.match(/--([\w-]+):/g);
    if (!parsed) {
      throw new Error(`option '${parsed}' is invalid`);
    }

    // '--foo-bar:' ==> 'fooBar'
    const parsedOption = parsed[0].substr(2, parsed[0].length - 3)
      .replace(/-([a-z])/g, (g) => g[1].toUpperCase());

    opts[parsedOption] = splitOpt.substring(parsed[0].length, splitOpt.length)
      .replace(/^[\n|\s]*/, '')
      .replace(/[\n|\s]*$/, '');
  }

  return opts;
}

program
  .version('0.9.1')
  .description('SnowFS - a fast, scalable version control file storage for graphic files.');

program
  .command('init [path] [commondir]')
  .option('--debug', 'add more debug information on errors')
  .description('initialize a SnowFS repository')
  .action(async (path: string, commondir?: string, opts?: any) => {
    const repoPath: string = path ?? '.';
    try {
      await Repository.initExt(repoPath, { commondir });
    } catch (error) {
      if (opts.debug) {
        throw error;
      } else {
        console.log(`fatal: ${error.message}`);
        process.exit(-1);
      }
    }
    console.log(`Initialized empty SnowFS repository at ${resolve(repoPath)}`);
  });

program
  .command('rm [path]')
  .option('--debug', 'add more debug information on errors')
  .description('Remove files from the working tree and from the index')
  .action(async (path: string, opts?: any) => {
    try {
      const repo = await Repository.open(process.cwd());

      const filepathAbs: string = isAbsolute(path) ? path : join(repo.workdir(), path);
      fse.unlinkSync(filepathAbs);

      const index: Index = repo.getIndex();
      index.deleteFiles([path]);
      await index.writeFiles();
    } catch (error) {
      if (opts.debug) {
        throw error;
      } else {
        console.log(`fatal: ${error.message}`);
        process.exit(-1);
      }
    }
  });

program
  .command('add <path>')
  .option('--debug', 'add more debug information on errors')
  .description('add file contents to the index')
  .action(async (pathPattern: string, opts?: any) => {
    try {
      const repo = await Repository.open(process.cwd());

      const statusFiles: StatusEntry[] = await repo.getStatus(FILTER.INCLUDE_UNTRACKED);

      const relCwd = relative(repo.workdir(), process.cwd());

      const index: Index = repo.getIndex();
      for (const file of statusFiles) {
        if (file.isNew() || file.isModified()) {
          if (fileMatch(file.path, relCwd, pathPattern)) {
            index.addFiles([file.path]);
          }
        }
      }
      for (const file of statusFiles) {
        if (file.isDeleted()) {
          if (fileMatch(file.path, relCwd, pathPattern)) {
            index.deleteFiles([file.path]);
          }
        }
      }
      await index.writeFiles();
    } catch (error) {
      if (opts.debug) {
        throw error;
      } else {
        console.log(`fatal: ${error.message}`);
        process.exit(-1);
      }
    }
  });

program
  .command('branch [branch-name] [start-point]')
  .option('--debug', 'add more debug information on errors')
  .option('--no-color')
  .description('create a new branch')
  .action(async (branchName: string | undefined, startPoint: string, opts: any) => {
    if (opts.noColor) {
      chalk.level = 0;
    }

    try {
      const repo = await Repository.open(process.cwd());
      await repo.createNewReference(branchName, startPoint, startPoint);
    } catch (error) {
      if (opts.debug) {
        throw error;
      } else {
        console.log(`fatal: ${error.message}`);
        process.exit(-1);
      }
    }
  });

const checkoutDesc = `checkout a commit, or create a branch

${chalk.bold('Examples')}

    Checkout a commit
      $ snow checkout 75f4d24726ce95dde1376c19a1ce16e53e7b1db7ffcb508f8abf57026784c040

      - If there is only one reference pointing to '75f4d24..' then the reference is checked out.
        If you still need to be in a detached head after the command, pass '-d'.

      - If there is more than one reference pointing to '75f4d24..' an error is raised.

      - If no reference is pointing to '75f4d24..', then the commit is checked out.

    Create a new branch
      $ snow checkout -b <branch-name> <start-point>
      
      - The branch must not exist yet, otherwise an error is raised`;

program
  .command('checkout [target]')
  .option('-b, --branch <branch-name>')
  .option('-d, --detach', 'detach the branch')
  .option('-n, --no-reset', "don't modify the worktree")
  .option('--debug', 'add more debug information on errors')
  .option('--no-color')
  .description(checkoutDesc)
  .action(async (target: string | undefined, opts: any) => {
    if (opts.noColor) {
      chalk.level = 0;
    }

    try {
      const repo = await Repository.open(process.cwd());

      if (opts.branch) { // snow checkout -b branch-name
        await repo.createNewReference(opts.branch, repo.getHead().hash, repo.getHead().hash);
      } else if (target) { // snow checkout [hash]
        let reset: RESET = RESET.NONE;
        if (opts.reset) {
          reset |= RESET.DEFAULT;
        }
        if (opts.detach) {
          reset |= RESET.DETACH;
        }
        await repo.restore(target, reset);
      }
    } catch (error) {
      if (opts.debug) {
        throw error;
      } else {
        console.log(`fatal: ${error.message}`);
        process.exit(-1);
      }
    }
  });

program
  .command('status')
  .option('--no-color')
  .option('--output [format]', "currently supported output formats 'json', 'json-pretty'")
  .option('--debug', 'add more debug information on errors')
  .description('show the working tree status')
  .action(async (opts: any) => {
    if (opts.noColor) {
      chalk.level = 0;
    }

    try {
      const repo = await Repository.open(process.cwd());

      const files: StatusEntry[] = await repo.getStatus(FILTER.INCLUDE_IGNORED | FILTER.INCLUDE_UNTRACKED);
      const newFiles: StatusEntry[] = [];
      const modifiedFiles: StatusEntry[] = [];
      const deletedFiles: StatusEntry[] = [];
      for (const file of files) {
        if (file.isNew()) {
          newFiles.push(file);
        } else if (file.isModified()) {
          modifiedFiles.push(file);
        } else if (file.isDeleted()) {
          deletedFiles.push(file);
        }
      }

      const index = repo.getIndex();

      if (opts.output === 'json' || opts.output === 'json-pretty') {
        const o = { new_files: newFiles, modified_files: modifiedFiles, deleted_files: deletedFiles };

        process.stdout.write(JSON.stringify(o, (key, value) => {
          if (value instanceof StatusEntry) {
            return {
              path: value.path, isdir: value.isdir,
            };
          }
          return value;
        }, opts.output === 'json-pretty' ? '   ' : ''));
      } else {
        console.log(`On branch ${repo.getHead().getName()}`);
        console.log('Changes not staged for commit:');
        console.log('use "snow add <file>..." to update what will be committed');
        // console.log(`use "snow restore <file>..." to discard changes in working directory`);
        for (const modifiedFile of modifiedFiles) {
          console.log(modifiedFile.path);
        }
        process.stdout.write('\n');
        if (deletedFiles.length > 0) {
          console.log('Deleted files:');
          for (const deleteFile of deletedFiles) {
            console.log(deleteFile.path);
          }
        } else {
          console.log('no deleted changes added to commit (use "snow rm")');
        }
        process.stdout.write('\n');
        if (newFiles.length > 0) {
          console.log('New files:');
          for (const newFile of newFiles) {
            if (index.adds.has(relative(repo.workdir(), newFile.path))) {
              process.stdout.write(chalk.red('+ '));
            }
            console.log(newFile.path);
          }
        } else {
          console.log('no changes added to commit (use "snow add"');
        }
      }
    } catch (error) {
      if (opts.debug) {
        throw error;
      } else {
        console.log(`fatal: ${error.message}`);
        process.exit(-1);
      }
    }
    // process.exit(0);
  });

program
  .command('commit')
  .option('-m, --message [message]', 'input file')
  .option('--allow-empty', 'allow an empty commit without any changes, not set by default')
  .option('--debug', 'add more debug information on errors')
  .option('--user-data', 'open standard input to apply user data for commit')
  .option('--tags [collection]', 'add user defined tags to commit')
  .option('--input <type>', "type can be 'stdin' or {filepath}")
  .description('complete the commit')
  .action(async (opts: any) => {
    try {
      opts = await parseOptions(opts);

      const repo = await Repository.open(process.cwd());
      const index: Index = repo.getIndex();
      let data = {};

      let tags: string[];
      if (opts.tags && opts.tags.length > 0) {
        tags = String(opts.tags).split(',');
      }

      if (opts.userData) {
<<<<<<< HEAD
        res = await input('Enter User Data: ');
        data = JSON.parse(res);
=======
        try {
          data = JSON.parse(opts.userData);
        } catch (e) {
          process.stdout.write(`ERROR: The received JSON is not well-formed. The commit is created without user data.\nParsing failed with message: ${e}\n`);
        }
>>>>>>> 77ba1900
      }

      const newCommit: Commit = await repo.createCommit(index, opts.message, opts, tags, data);

      console.log(`[${repo.getHead().getName()} (root-commit) ${newCommit.hash.substr(0, 6)}]`);
    } catch (error) {
      if (opts.debug) {
        throw error;
      } else {
        console.log(`fatal: ${error.message}`);
        process.exit(-1);
      }
    }
  });

program
  .command('log')
  .option('--no-color')
  .option('-v, --verbose', 'verbose')
  .option('--output [format]', "currently supported output formats 'json', 'json-pretty'")
  .option('--debug', 'add more debug information on errors')
  .description('print the log to the console')
  .action(async (opts: any) => {
    if (opts.noColor) {
      chalk.level = 0;
    }

    try {
      const repo = await Repository.open(process.cwd());

      const commits: Commit[] = repo.getAllCommits();
      commits.sort((a: Commit, b: Commit) => {
        const aDate = a.date.getTime();
        const bDate = b.date.getTime();
        if (aDate > bDate) {
          return 1;
        }
        if (aDate < bDate) {
          return -1;
        }
        return 0;
      });

      const refs: Reference[] = repo.getAllReferences();
      const headHash: string = repo.getHead().hash;
      const headName: string = repo.getHead().getName();

      if (opts.output === 'json' || opts.output === 'json-pretty') {
        commits.reverse();
        const o = { commits, refs, head: headName };

        process.stdout.write(JSON.stringify(o, (key, value) => {
          if (value instanceof Commit) {
            return {
              hash: value.hash,
              message: value.message,
              date: value.date.getTime() / 1000.0,
              root: opts.verbose ? value.root : undefined,
              tags: value.tags,
              userData: JSON.parse(JSON.stringify(value.userData)),
            };
          }
          if (value instanceof TreeDir) {
            return { path: value.path, hash: value.hash, children: value.children };
          }
          if (value instanceof TreeFile) {
            return {
              path: value.path,
              hash: value.hash,
              ctime: value.ctime / 1000.0,
              mtime: value.mtime / 1000.0,
              size: value.size,
            };
          }
          if (value instanceof Reference) {
            return { name: value.getName(), hash: value.hash, start: value.start };
          }
          return value;
        }, opts.output === 'json-pretty' ? '   ' : ''));
      } else {
        commits.reverse();
        for (const commit of commits) {
          process.stdout.write(chalk.magenta.bold(`commit: ${commit.hash}`));

          const branchRefs: Reference[] = refs.filter((ref: Reference) => ref.hash === commit.hash);
          if (repo.getHead().isDetached() && commit.hash === headHash) {
            branchRefs.unshift(repo.getHead());
          }

          if (branchRefs.length > 0) {
            process.stdout.write('  (');

            process.stdout.write(`${branchRefs.map((ref) => {
              if (ref.hash === commit.hash) {
                if (ref.getName() === headName) {
                  if (headName === 'HEAD') {
                    return chalk.blue.bold(ref.getName());
                  }
                  return chalk.blue.bold(`HEAD -> ${ref.getName()}`);
                }
                return chalk.rgb(255, 165, 0)(ref.getName());
              }
              return null;
            }).filter((x) => !!x).join(', ')}`);

            process.stdout.write(')');
          }
          process.stdout.write('\n');

          process.stdout.write(`Date: ${commit.date}\n`);

          if (commit.tags && commit.tags.length > 0) {
            process.stdout.write('Tags:');
            let seperator = ' ';
            commit.tags.forEach((tag) => {
              process.stdout.write(`${seperator}${tag}`);
              seperator = ', ';
            });
            process.stdout.write('\n');
          }

          if (Object.keys(commit.userData).length > 0) {
            process.stdout.write('User Data:');
            let seperator = ' ';
            // eslint-disable-next-line guard-for-in
            for (const key in commit.userData) {
              if ({}.hasOwnProperty.call(commit.userData, key)) {
                process.stdout.write(`${seperator}${key}=${commit.userData[key]}`);
              }
              seperator = ', ';
            }
            process.stdout.write('\n');
          }
          process.stdout.write(`\n  ${commit.message}\n\n\n`);

          if (opts.verbose) {
            const files = commit.root.getAllTreeFiles({ entireHierarchy: true, includeDirs: true });
            for (const file of Array.from(files)) {
              process.stdout.write(`      ${file[0]}\n`);
            }
            if (files.size > 0) {
              process.stdout.write('\n');
            }
          }
        }
      }
    } catch (error) {
      if (opts.debug) {
        throw error;
      } else {
        console.log(`fatal: ${error.message}`);
        process.exit(-1);
      }
    }
  });

program.parse(process.argv.filter((x) => x !== '--'));<|MERGE_RESOLUTION|>--- conflicted
+++ resolved
@@ -360,16 +360,11 @@
       }
 
       if (opts.userData) {
-<<<<<<< HEAD
-        res = await input('Enter User Data: ');
-        data = JSON.parse(res);
-=======
         try {
           data = JSON.parse(opts.userData);
         } catch (e) {
-          process.stdout.write(`ERROR: The received JSON is not well-formed. The commit is created without user data.\nParsing failed with message: ${e}\n`);
-        }
->>>>>>> 77ba1900
+          throw new Error(`fatal: Failed to parse user-data: ${e}`);
+        }
       }
 
       const newCommit: Commit = await repo.createCommit(index, opts.message, opts, tags, data);
