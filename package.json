{
  "name": "snowfs",
  "version": "0.9.1",
  "description": "Asynchronous version tracker library for binary files",
  "main": "main.js",
  "scripts": {
    "tsc": "tsc",
    "snowfs": "node -r ts-node/register main.ts",
    "benchmarks": "NODE_ENV=benchmark node --require ts-node/register benchmarks/snowfs-vs-git.ts",
<<<<<<< HEAD
    "ava": "nyc --reporter=html --reporter=lcov --reporter=text ava --timeout 900s --verbose --serial --fail-fast --color true",
=======
    "ava": "nyc --reporter=html --reporter=lcov --reporter=text ava --timeout 90s --verbose --serial --fail-fast --color true",
>>>>>>> 8edef222
    "docs": "typedoc --out docs src --theme ./node_modules/typedoc-neo-theme/bin/default"
  },
  "ava": {
    "extensions": [
      "ts"
    ],
    "require": [
      "ts-node/register"
    ],
    "nodeArguments": [
      "--napi-modules",
      "--experimental-modules"
    ],
    "files": [
      "test/1.sys.test.ts",
      "test/2.repo.init.ts",
      "test/3.repo.open.ts",
      "test/4.repo.commit.ts",
      "test/9.cli.ts"
    ]
  },
  "keywords": [],
  "author": "Snowtrack Inc.",
  "license": "MIT",
  "repository": {
    "type": "git",
    "url": "https://github.com/snowtrack/snowfs.git"
  },
  "engines": {
    "node": ">=12.10.0"
  },
  "dependencies": {
    "@types/fs-extra": "^9.0.6",
    "@types/lodash": "^4.14.167",
    "@types/npm": "^2.0.31",
    "chalk": "^4.1.0",
    "commander": "^7.0.0",
    "drivelist": "^9.2.4",
    "fs-extra": "^9.0.1",
    "lodash": "^4.17.20",
    "ts-node": "^9.1.1"
  },
  "devDependencies": {
    "@types/unzipper": "^0.10.3",
    "@typescript-eslint/eslint-plugin": "^4.14.2",
    "@typescript-eslint/parser": "^4.14.2",
    "ava": "^3.15.0",
    "coveralls": "^3.1.0",
    "eslint": "^7.19.0",
    "eslint-config-airbnb-base": "^14.2.1",
    "eslint-plugin-import": "^2.22.1",
    "kleur": "^4.1.4",
    "nyc": "^15.1.0",
    "pkg": "^4.4.9",
    "typedoc": "^0.20.20",
    "typedoc-neo-theme": "^1.1.0",
    "typescript": "^4.1.3",
    "unzipper": "^0.10.11"
  }
}<|MERGE_RESOLUTION|>--- conflicted
+++ resolved
@@ -7,11 +7,7 @@
     "tsc": "tsc",
     "snowfs": "node -r ts-node/register main.ts",
     "benchmarks": "NODE_ENV=benchmark node --require ts-node/register benchmarks/snowfs-vs-git.ts",
-<<<<<<< HEAD
     "ava": "nyc --reporter=html --reporter=lcov --reporter=text ava --timeout 900s --verbose --serial --fail-fast --color true",
-=======
-    "ava": "nyc --reporter=html --reporter=lcov --reporter=text ava --timeout 90s --verbose --serial --fail-fast --color true",
->>>>>>> 8edef222
     "docs": "typedoc --out docs src --theme ./node_modules/typedoc-neo-theme/bin/default"
   },
   "ava": {
