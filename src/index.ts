--- conflicted
+++ resolved
@@ -11,13 +11,8 @@
 import { DirItem, OSWALK, osWalk } from './io';
 import { FileInfo } from './common';
 
-<<<<<<< HEAD
-const PromisePool = require('@supercharge/promise-pool');
-
-=======
 // eslint-disable-next-line import/order
 import PromisePool = require('@supercharge/promise-pool');
->>>>>>> eea4e11a
 /**
  * Used in [[Index.writeFiles]]. Used to control certain behaviours
  * when files are written to disk.
@@ -235,12 +230,10 @@
 
     let unprocessedRelItems: string[] = [];
 
-<<<<<<< HEAD
     const ioContext = new IoContext();
-=======
+
     let unprocessedRelItems: string[] = [];
 
->>>>>>> eea4e11a
     return ioContext.init()
       .then(() => {
         const relPaths: string[] = difference(Array.from(this.addRelPaths), Array.from(this.deleteRelPaths));
@@ -255,17 +248,6 @@
         return PromisePool
           .withConcurrency(32)
           .for(unprocessedRelItems)
-<<<<<<< HEAD
-          .process((relFilePath: string) => {
-            return this.odb.writeObject(relFilePath, ioContext);
-          });
-      })
-      .then((value: {results: {file: string, fileinfo: FileInfo}[]}) => {
-        ioContext.invalidate();
-
-        // TODO: (Seb) Handle deleted files as well here
-        for (const r of value.results) {
-=======
           .handleError((error) => { throw error; }) // Uncaught errors will immediately stop PromisePool
           .process((relFilePath: string) => {
             const filepathAbs: string = join(this.repo.repoWorkDir, relFilePath);
@@ -277,7 +259,6 @@
 
         // TODO: (Seb) Handle deleted files as well here
         for (const r of res.results) {
->>>>>>> eea4e11a
           this.processed.set(r.file, r.fileinfo);
         }
         return this.save();
