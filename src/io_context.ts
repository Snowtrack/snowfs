import * as cp from 'child_process';
import * as fse from 'fs-extra';
import * as os from 'os';

import { exec, spawn } from 'child_process';
<<<<<<< HEAD
import { join, dirname, normalize, relative } from './path';
import { MB1 } from './common';

// if Node version 15, switch to built-in AggregateError
const AggregateError = require('aggregate-error');
=======
import {
  join, dirname, normalize, relative,
} from './path';
import { MB1 } from './common';

const AggregateError = require('es-aggregate-error');
>>>>>>> eea4e11a
const drivelist = require('drivelist');

class StacklessError extends Error {
  constructor(...args) {
    super(...args);
    this.name = this.constructor.name;
    delete this.stack;
  }
}

export enum FILESYSTEM {
  APFS = 1,
  HFS_PLUS = 2,
  REFS = 3,
  NTFS = 4,
  FAT32 = 5,
  FAT16 = 6,
  OTHER = 7
}

export class Drive {
  displayName: string;

  filesystem: FILESYSTEM;

  constructor(displayName: string, filesystem: FILESYSTEM) {
    this.displayName = displayName;
    this.filesystem = filesystem;
  }
}

export namespace unix {

/**
 * Possible file lock types on a given file. This are the extracted
 * information from a `man lsof` converted into an enum.
 */
export enum LOCKTYPE {
  NFS_LOCK = 'N', // for a Solaris NFS lock of unknown type
  READ_LOCK_FILE_PART = 'r', // for read lock on part of the file
  READ_LOCK_FILE = 'R', // for a read lock on the entire file
  WRITE_LOCK_FILE_PART = 'w', // for a write lock on part of the file
  WRITE_LOCK_FILE = 'W', // for a write lock on the entire file
  READ_WRITE_LOCK_FILE = 'u', // for a read and write lock of any length
  UNKNOWN = 'X' // An unknown lock type (U, x or X)
}

export class FileHandle {
  /** PID of process which acquired the file handle */
  pid: string;

  processname: string;

  /** File access information with file lock info */
  lockType: LOCKTYPE;

  /** Documents filepath */
  filepath: string;
}

export async function whichFilesInDirAreOpen(dirpath: string): Promise<Map<string, FileHandle[]>> {
  try {
    return new Promise<Map<string, FileHandle[]>>((resolve, reject) => {
      const p0 = cp.spawn('lsof', ['-X', '-F', 'pcan', '+D', dirpath]);
      const p = new Map<string, FileHandle[]>();

      let stdout = '';
      p0.stdout.on('data', (data) => {
        stdout += data.toString();
      });

      function parseStdout(stdout: string) {
        let lsofEntry: FileHandle = new FileHandle();
        for (const pline of stdout.split(/\n/)) {
          if (pline.startsWith('p')) { // PID of process which acquired the file handle
            // first item, therefore it creates the file handle
            lsofEntry = new FileHandle();
            lsofEntry.pid = pline.substr(1, pline.length - 1);
          } else if (pline.startsWith('c')) { // Name of process which acquired the file handle
            lsofEntry.processname = pline.substr(1, pline.length - 1);
          } else if (pline.startsWith('a')) { // File access information with file lock info
            // See `LOCKTYPE` for more information
            if (pline.includes('N')) {
              lsofEntry.lockType = LOCKTYPE.NFS_LOCK;
            } else if (pline.includes('r')) {
              lsofEntry.lockType = LOCKTYPE.READ_LOCK_FILE_PART;
            } else if (pline.includes('R')) {
              lsofEntry.lockType = LOCKTYPE.READ_LOCK_FILE;
            } else if (pline.includes('w')) {
              lsofEntry.lockType = LOCKTYPE.WRITE_LOCK_FILE_PART;
            } else if (pline.includes('W')) {
              lsofEntry.lockType = LOCKTYPE.WRITE_LOCK_FILE;
            } else if (pline.includes('u')) {
              lsofEntry.lockType = LOCKTYPE.READ_WRITE_LOCK_FILE;
            } else {
              lsofEntry.lockType = LOCKTYPE.UNKNOWN;
            }
          } else if (pline.startsWith('n')) { // Documents filepath
            const absPath = pline.substr(1, pline.length - 1);
            if (absPath.startsWith(dirpath)) {
              const relPath = relative(dirpath, pline.substr(1, pline.length - 1));
              const q = p.get(relPath);
              if (q) {
                // if there was an entry before, add the new entry to the array in the map
                q.push(lsofEntry);
              } else {
                // ..otherwise add a new list with the lsofEntry as the first element
                p.set(relPath, [lsofEntry]);
              }
<<<<<<< HEAD
            } else {
              console.log(`lsof reported unknown path: ${absPath}`)
=======
              lsofEntry = new FileHandle();
            } else {
              console.log(`lsof reported unknown path: ${absPath}`);
>>>>>>> eea4e11a
            }
          }
        }
      }

      p0.on('exit', (code) => {
        if (code === 1) { // lsof returns 1
          parseStdout(stdout);
          resolve(p);
        } else {
          reject(code);
        }
      });
    });
  } catch (error) {
    console.log(error);
    return new Map();
  }
}

}

function getFilesystem(drive: any, mountpoint: string) {
  try {
    if (process.platform === 'win32') {
      return new Promise<string | null>((resolve, _reject) => {
        const driveLetter = mountpoint.endsWith('\\') ? mountpoint.substring(0, mountpoint.length - 1) : mountpoint;
        exec(`fsutil fsinfo volumeinfo ${driveLetter}`, (error, stdout, _stderr) => {
          if (error) {
            return resolve(null); // if we can't extract the volume info, we simply skip the ReFS detection
          }

          const lines = stdout.replace(/\r\n/g, '\r').replace(/\n/g, '\r').split(/\r/);
          for (const line of lines) {
            if (line.startsWith('File System Name :')) {
              const filesystem: string = line.split(':', 2)[1].trim();
              return resolve(filesystem);
            }
          }
          return resolve(null);
        });
      }).then((filesystem: string | null) => {
        if (filesystem) {
          // eslint-disable-next-line default-case
          switch (filesystem.toLowerCase()) {
            case 'refs':
              return FILESYSTEM.REFS;
            case 'ntfs':
              return FILESYSTEM.NTFS;
            case 'fat16':
              return FILESYSTEM.FAT16;
            case 'fat32':
            case 'fat':
              return FILESYSTEM.FAT32;
          }
        }
        return FILESYSTEM.OTHER;
      }).catch((error) => {
        console.log(error);
        return FILESYSTEM.OTHER;
      });
    }
    if (process.platform === 'darwin') {
      const isApfs: boolean = (drive.description === 'AppleAPFSMedia');
      if (isApfs) {
        return FILESYSTEM.APFS;
      }
    }
  } catch (error) {
    return FILESYSTEM.OTHER;
  }

  return FILESYSTEM.OTHER;
}

/**
 * Class to be instantiated to speedup certain I/O operations by acquiring information
 * about all connected storage devices when initialized with [[IoContext.init]].
 * In this case, [[IoContext.CopyFile]] can make use of some optimizations by checking
 * if `src` and `dst` are both on a similar APFS or ReFS storage device to use block cloning
 * operations.
 *
 * ```
 * const ioContext = new IoContext();
 * ioContext.init().then(() => {
 *     // perform many I/O operations here
 *     return io.copyFile(..);
 * });
 * ```
 */
export class IoContext {
  /** Path to the trash executable (e.g. 'recycle-bin.exe', 'trash', ...)
   * of the currently active system. If undefined or null the path is guessed.
   */
  private static trashExecPath?: string;

  /** Original returned object from `drivelist` */
  origDrives: any;

  /** Map of drive objects with mountpoints as the key */
  drives: Map<string, Drive>;

  /**
   * `true` after [[IoContext.init]] got called, `false`
   * before [[IoContext.init]] and after [[IoContext.invalidate]]
   */
  valid: boolean;

  /** Set of all known mountpoints. Set after [[IoContext.init]] is called */
  mountpoints: Set<string>;

  constructor() {
    this.valid = false;
  }

  /**
   * Invalidates the internal device storage information.
   * Normally not needed to explicitly call.
   */
  invalidate(): void {
    this.valid = false;
    this.mountpoints = undefined;
  }

  checkIfInitialized(): void {
    if (!this.valid) {
      throw new Error('IoContext is not initialized, did you forget to call IoContext.init(..)?');
    }
  }

  /**
   * In some cases the helper processes, which are used in `IoContext.putToTrash` to move a file
   * to the recycle-bin/trash are located in a different location. If that is the case, pass
   * the path of the executable.
   * @param execPath  Path to the executable. Fails if the file does not exist or the path is a directory.
   */
  static setTrashExecPath(execPath: string): void {
    if (!fse.pathExistsSync(execPath)) {
      throw new Error(`path ${execPath} does not exist`);
    }
    if (fse.statSync(execPath).isDirectory()) {
      throw new Error(`path ${execPath} must not be a directory`);
    }
    IoContext.trashExecPath = execPath;
  }

  init(): Promise<void> {
    const tmpDrives = [];
    return drivelist.list().then((drives: any) => {
      this.origDrives = drives;
      this.mountpoints = new Set();
      this.drives = new Map();

      for (const drive of drives) {
        for (const mountpoint of drive.mountpoints) {
          if (mountpoint && !mountpoint.path.startsWith('/System/')) {
            this.mountpoints.add(normalize(mountpoint.path));
          }
        }
      }

      const promises = [];

      for (const drive of drives) {
        for (const mountpoint of drive.mountpoints) {
          promises.push(getFilesystem(drive, normalize(mountpoint.path)));
          tmpDrives.push([normalize(mountpoint.path), mountpoint.label]);
        }
      }
      return Promise.all(promises);
    }).then((res: FILESYSTEM[]) => {
      let i = 0;
      res.forEach((filesystem: FILESYSTEM) => {
        if (!tmpDrives[i][0].startsWith('/System/')) {
          this.drives.set(tmpDrives[i][0], new Drive(tmpDrives[i][1], filesystem));
        }
        i++;
      });
    }).then(() => {
      this.valid = true;
    });
  }

  /**
   * Check if two filepaths are pointing to the same storage device.
   * @param file0     First filepath.
   * * @param file1   Second filepath.
   */
  areFilesOnSameDrive(file0: string, file1: string): boolean {
    this.checkIfInitialized();

    // detect if src and dst are copied onto the same drive
    let i = 0; let
      j = 0;
    this.mountpoints.forEach((mountpoint: string) => {
      if (file0.startsWith(mountpoint)) {
        i++;
      }
      if (file1.startsWith(mountpoint)) {
        j++;
      }
    });

    return i === j;
  }

  private copyFileApfs(src: string, dst: string): Promise<void> {
    return fse.stat(src).then((stat: fse.Stats) => {
      // TODO: (Need help)
      // It seems on APFS copying files smaller than 1MB is faster than using COW.
      // Could be a local hickup on my system, verification/citation needed
      if (stat.size < MB1) {
        return fse.copyFile(src, dst, fse.constants.COPYFILE_FICLONE);
      }

      const p0 = cp.spawn('cp', ['-c', src, dst]);
      return new Promise((resolve, reject) => {
        p0.on('exit', (code) => {
          if (code === 0) {
            resolve();
          } else {
            reject(code);
          }
        });
      });
    });
  }

  private copyFileRefs(src: string, dst: string): Promise<void> {
    return fse.stat(src).then((stat: fse.Stats) => {
      if (stat.size < MB1) {
        return fse.copyFile(src, dst, fse.constants.COPYFILE_FICLONE);
      }

      let cloneFileViaBlockClonePs1 = 'Clone-FileViaBlockClone.ps1';
      if (fse.pathExistsSync(join(dirname(process.execPath), 'resources', cloneFileViaBlockClonePs1))) {
        cloneFileViaBlockClonePs1 = join(dirname(process.execPath), 'resources', cloneFileViaBlockClonePs1);
      } else if (fse.pathExistsSync(join(__dirname, '..', 'resources', cloneFileViaBlockClonePs1))) {
        cloneFileViaBlockClonePs1 = join(__dirname, '..', 'resources', cloneFileViaBlockClonePs1);
      } else {
        console.warn(`unable to locate ${cloneFileViaBlockClonePs1}, fallback to fse.copyFile(..)`);
        return fse.copyFile(src, dst, fse.constants.COPYFILE_FICLONE);
      }

      const p0 = cp.spawn('powershell.exe', [cloneFileViaBlockClonePs1, src, dst]);
      return new Promise((resolve, reject) => {
        p0.stdout.on('data', (data) => console.log(data.toString()));
        p0.stderr.on('data', (data) => console.log(data.toString()));
        p0.on('exit', (code) => {
          if (code === 0) {
            resolve();
          } else {
            reject(code);
          }
        });
      });
    });
  }

  /**
   * Asynchronously copies `src` to `dest`. By default, `dest` is overwritten if it already exists.
   * The Promise will be resolved with no arguments upon success.
   *
   * Node.js makes no guarantees about the atomicity of the copy operation. If an error occurs after
   * the destination file has been opened for writing, Node.js will attempt to remove the destination.
   *
   * @param src   source filename to copy
   * @param dst   destination filename of the copy operation
   */
  copyFile(src: string, dst: string): Promise<void> {
    this.checkIfInitialized();
    const srcAndDstOnSameDrive = this.areFilesOnSameDrive(src, dst);
    let filesystem = FILESYSTEM.OTHER;
    if (srcAndDstOnSameDrive) {
      // find the mountpoint again to extract filesystem info
      for (const mountpoint of Array.from(this.mountpoints)) {
        if (src.startsWith(mountpoint)) {
          filesystem = this.drives.get(mountpoint).filesystem;
          break;
        }
      }
    }

    switch (process.platform) {
      case 'darwin':
        if (srcAndDstOnSameDrive && filesystem === FILESYSTEM.APFS) {
          return this.copyFileApfs(src, dst);
        }
        /* falls through */
      case 'win32':
        if (srcAndDstOnSameDrive && filesystem === FILESYSTEM.REFS) {
          return this.copyFileRefs(src, dst);
        }
        /* falls through */
      case 'linux':
        // The copy operation will attempt to create a copy-on-write reflink.
        // If the platform does not support copy-on-write, then a fallback copy mechanism is used.
        return fse.copyFile(src, dst, fse.constants.COPYFILE_FICLONE);
      default:
        throw new Error('Unsupported Operating System');
    }
  }

  /**
   * Check if the given filepaths are write-locked by another process.
   * For more information, or to add comments visit https://github.com/Snowtrack/SnowFS/discussions/110
<<<<<<< HEAD
   * 
   * @param dir               The root directory path to check 
   * @param relPaths          Relative file paths inside the given directory.
   * @throws {AggregateError} Aggregated error of StacklessError
   */
   performWriteLockChecks(dir: string, relPaths: string[]): Promise<void> {

=======
   *
   * @param dir               The root directory path to check
   * @param relPaths          Relative file paths inside the given directory.
   * @throws {AggregateError} Aggregated error of StacklessError
   */
  performWriteLockChecks(dir: string, relPaths: string[]): Promise<void> {
>>>>>>> eea4e11a
    function checkWin32(relPaths): Promise<void> {
      const absPaths = relPaths.map((p: string) => join(dir, p));

      const promises = [];

      for (const absPath of absPaths) {
        promises.push(fse.stat(absPath));
      }

      const stats1 = new Map<string, number>();

      return Promise.all(promises)
        .then((stats: fse.Stats[]) => {
          if (stats.length !== relPaths.length) {
            throw new Error('Internal error: stats != paths');
          }

          for (let i = 0; i < relPaths.length; ++i) {
            stats1.set(relPaths[i], stats[i].size);
          }

          return new Promise<void>((resolve) => {
            setTimeout(() => {
              resolve();
            }, 500);
          });
<<<<<<< HEAD
      }).then(() => {
        const promises = [];

        for (const absPath of absPaths) {
          promises.push(fse.stat(absPath));
        }

        return Promise.all(promises);
      }).then((stats: fse.Stats[]) => {
        if (stats.length !== relPaths.length) {
          throw new Error('Internal error: stats != paths');
        }

        const errors: Error[] = [];

        for (let i = 0; i < relPaths.length; ++i) {
          const prevSize = stats1.get(relPaths[i]);
          if (prevSize !== stats[i].size) {
            const msg = `File '${relPaths[i]}' is written by another process`;
            errors.push(new StacklessError(msg));
          }
        }

        if (errors.length > 0) {
          throw new AggregateError(errors);
        }
      });
=======
        }).then(() => {
          const promises = [];

          for (const absPath of absPaths) {
            promises.push(fse.stat(absPath));
          }

          return Promise.all(promises);
        }).then((stats: fse.Stats[]) => {
          if (stats.length !== relPaths.length) {
            throw new Error('Internal error: stats != paths');
          }

          const errors: Error[] = [];

          for (let i = 0; i < relPaths.length; ++i) {
            const prevSize = stats1.get(relPaths[i]);
            if (prevSize !== stats[i].size) {
              const msg = `File '${relPaths[i]}' is written by another process`;
              errors.push(new StacklessError(msg));
            }
          }

          if (errors.length > 0) {
            throw new AggregateError(errors);
          }
        });
>>>>>>> eea4e11a
    }

    function checkUnixLike(relPaths): Promise<void> {
      return unix.whichFilesInDirAreOpen(dir)
        .then((fileHandles: Map<string, unix.FileHandle[]>) => {
<<<<<<< HEAD

=======
>>>>>>> eea4e11a
          const errors: Error[] = [];

          for (const relPath of relPaths) {
            const fhs: unix.FileHandle[] = fileHandles.get(relPath);
            if (fhs) {
              for (const fh of fhs) {
<<<<<<< HEAD
                if (fh.lockType === unix.LOCKTYPE.READ_WRITE_LOCK_FILE ||
                    fh.lockType === unix.LOCKTYPE.WRITE_LOCK_FILE ||
                    fh.lockType === unix.LOCKTYPE.WRITE_LOCK_FILE_PART) {
                      const msg = `File '${relPath}' is written by ${fh.processname ?? 'another process'}`;
                      errors.push(new StacklessError(msg));
=======
                if (fh.lockType === unix.LOCKTYPE.READ_WRITE_LOCK_FILE
                    || fh.lockType === unix.LOCKTYPE.WRITE_LOCK_FILE
                    || fh.lockType === unix.LOCKTYPE.WRITE_LOCK_FILE_PART) {
                  const msg = `File '${relPath}' is written by ${fh.processname ?? 'another process'}`;
                  errors.push(new StacklessError(msg));
>>>>>>> eea4e11a
                }
              }
            }
          }

          if (errors.length > 0) {
            throw new AggregateError(errors);
          }
<<<<<<< HEAD

=======
>>>>>>> eea4e11a
        });
    }

    switch (process.platform) {
      case 'win32':
        return checkWin32(relPaths);
      case 'darwin':
      case 'linux':
        return checkUnixLike(relPaths);
      default:
<<<<<<< HEAD
        throw new Error("Unknown operating system");
    }

=======
        throw new Error('Unknown operating system');
    }
>>>>>>> eea4e11a
  }

  /**
   * Move a file into the trash of the operating system. `SnowFS` tends to avoid
   * destructive delete operations at all costs, and rather moves files into the trash.
   *
   * @param path        The file to move to the trash.
   * @param execPath    If `SnowFS` is embedded in another application, the resource path
   *                    might be located somewhere else. Can be set so `SnowFS` can find
   *                    the executables.
  */
  static putToTrash(path: string): Promise<void> {
    let trashPath: string = IoContext.trashExecPath;
    if (!trashPath) {
      switch (process.platform) {
        case 'darwin': {
          if (fse.pathExistsSync(join(dirname(process.execPath), 'resources', 'trash'))) {
            trashPath = join(dirname(process.execPath), 'resources', 'trash');
          } else if (fse.pathExistsSync(join(__dirname, '..', 'resources', 'trash'))) {
            trashPath = join(__dirname, '..', 'resources', 'trash');
          } else {
            throw new Error('unable to locate trash executable');
          }
          break;
        }
        case 'win32': {
          if (fse.pathExistsSync(join(dirname(process.execPath), 'resources', 'recycle-bin.exe'))) {
            trashPath = join(dirname(process.execPath), 'resources', 'recycle-bin.exe');
          } else if (fse.pathExistsSync(join(__dirname, '..', 'resources', 'recycle-bin.exe'))) {
            trashPath = join(__dirname, '..', 'resources', 'recycle-bin.exe');
          } else {
            throw new Error('unable to locate trash executable');
          }
          break;
        }
        default: {
          throw new Error('Unknown operating system');
        }
      }
    }

    switch (process.platform) {
      case 'darwin': {
        const isOlderThanMountainLion = Number(os.release().split('.')[0]) < 12;
        if (isOlderThanMountainLion) {
          throw new Error('macOS 10.12 or later required');
        }
        break;
      }
      case 'win32': {
        break;
      }
      default: {
        throw new Error('Unknown operating system');
      }
    }

    return fse.pathExists(path)
      .then((exists: boolean) => {
        if (!exists) {
          throw new Error(`${path} no such file or directory`);
        }

        return new Promise((resolve, reject) => {
          const proc = spawn(trashPath, [path]);

          proc.on('exit', (code: number) => {
            if (code === 0) {
              resolve();
            } else {
              const stderr = proc.stderr.read();
              if (stderr) {
                reject(stderr.toString());
              } else {
                reject(code);
              }
            }
          });
        });
      });
  }
}<|MERGE_RESOLUTION|>--- conflicted
+++ resolved
@@ -3,20 +3,12 @@
 import * as os from 'os';
 
 import { exec, spawn } from 'child_process';
-<<<<<<< HEAD
-import { join, dirname, normalize, relative } from './path';
-import { MB1 } from './common';
-
-// if Node version 15, switch to built-in AggregateError
-const AggregateError = require('aggregate-error');
-=======
 import {
   join, dirname, normalize, relative,
 } from './path';
 import { MB1 } from './common';
 
 const AggregateError = require('es-aggregate-error');
->>>>>>> eea4e11a
 const drivelist = require('drivelist');
 
 class StacklessError extends Error {
@@ -126,14 +118,9 @@
                 // ..otherwise add a new list with the lsofEntry as the first element
                 p.set(relPath, [lsofEntry]);
               }
-<<<<<<< HEAD
-            } else {
-              console.log(`lsof reported unknown path: ${absPath}`)
-=======
               lsofEntry = new FileHandle();
             } else {
               console.log(`lsof reported unknown path: ${absPath}`);
->>>>>>> eea4e11a
             }
           }
         }
@@ -440,22 +427,12 @@
   /**
    * Check if the given filepaths are write-locked by another process.
    * For more information, or to add comments visit https://github.com/Snowtrack/SnowFS/discussions/110
-<<<<<<< HEAD
-   * 
-   * @param dir               The root directory path to check 
-   * @param relPaths          Relative file paths inside the given directory.
-   * @throws {AggregateError} Aggregated error of StacklessError
-   */
-   performWriteLockChecks(dir: string, relPaths: string[]): Promise<void> {
-
-=======
    *
    * @param dir               The root directory path to check
    * @param relPaths          Relative file paths inside the given directory.
    * @throws {AggregateError} Aggregated error of StacklessError
    */
   performWriteLockChecks(dir: string, relPaths: string[]): Promise<void> {
->>>>>>> eea4e11a
     function checkWin32(relPaths): Promise<void> {
       const absPaths = relPaths.map((p: string) => join(dir, p));
 
@@ -482,35 +459,6 @@
               resolve();
             }, 500);
           });
-<<<<<<< HEAD
-      }).then(() => {
-        const promises = [];
-
-        for (const absPath of absPaths) {
-          promises.push(fse.stat(absPath));
-        }
-
-        return Promise.all(promises);
-      }).then((stats: fse.Stats[]) => {
-        if (stats.length !== relPaths.length) {
-          throw new Error('Internal error: stats != paths');
-        }
-
-        const errors: Error[] = [];
-
-        for (let i = 0; i < relPaths.length; ++i) {
-          const prevSize = stats1.get(relPaths[i]);
-          if (prevSize !== stats[i].size) {
-            const msg = `File '${relPaths[i]}' is written by another process`;
-            errors.push(new StacklessError(msg));
-          }
-        }
-
-        if (errors.length > 0) {
-          throw new AggregateError(errors);
-        }
-      });
-=======
         }).then(() => {
           const promises = [];
 
@@ -538,35 +486,22 @@
             throw new AggregateError(errors);
           }
         });
->>>>>>> eea4e11a
     }
 
     function checkUnixLike(relPaths): Promise<void> {
       return unix.whichFilesInDirAreOpen(dir)
         .then((fileHandles: Map<string, unix.FileHandle[]>) => {
-<<<<<<< HEAD
-
-=======
->>>>>>> eea4e11a
           const errors: Error[] = [];
 
           for (const relPath of relPaths) {
             const fhs: unix.FileHandle[] = fileHandles.get(relPath);
             if (fhs) {
               for (const fh of fhs) {
-<<<<<<< HEAD
-                if (fh.lockType === unix.LOCKTYPE.READ_WRITE_LOCK_FILE ||
-                    fh.lockType === unix.LOCKTYPE.WRITE_LOCK_FILE ||
-                    fh.lockType === unix.LOCKTYPE.WRITE_LOCK_FILE_PART) {
-                      const msg = `File '${relPath}' is written by ${fh.processname ?? 'another process'}`;
-                      errors.push(new StacklessError(msg));
-=======
                 if (fh.lockType === unix.LOCKTYPE.READ_WRITE_LOCK_FILE
                     || fh.lockType === unix.LOCKTYPE.WRITE_LOCK_FILE
                     || fh.lockType === unix.LOCKTYPE.WRITE_LOCK_FILE_PART) {
                   const msg = `File '${relPath}' is written by ${fh.processname ?? 'another process'}`;
                   errors.push(new StacklessError(msg));
->>>>>>> eea4e11a
                 }
               }
             }
@@ -575,10 +510,6 @@
           if (errors.length > 0) {
             throw new AggregateError(errors);
           }
-<<<<<<< HEAD
-
-=======
->>>>>>> eea4e11a
         });
     }
 
@@ -589,14 +520,8 @@
       case 'linux':
         return checkUnixLike(relPaths);
       default:
-<<<<<<< HEAD
-        throw new Error("Unknown operating system");
-    }
-
-=======
         throw new Error('Unknown operating system');
     }
->>>>>>> eea4e11a
   }
 
   /**
